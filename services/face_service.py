"""Module for face service operations.

Provides functionality for extracting faces, comparing face encodings,
and capturing images via webcam.
"""

import base64
import io
import sys
import time
from pathlib import Path
from typing import Any

import cv2
import face_recognition
import numpy as np
from loguru import logger
from PIL import Image
from pydantic import BaseModel, ValidationError

from unified_logging.logging_setup import setup_logging  # Centralized setup
from utils.config_loader import get_project_root, load_config

# Update sys.path using pathlib instead of os.path
sys.path.append(str(Path(__file__).resolve().parent.parent))


# Pydantic models for configuration validation
class LoggingConfig(BaseModel):
    """Configuration for logging."""

    level: str
    format: str
    file_path: str


class ImageConfig(BaseModel):
    """Configuration for image processing."""

    output_format: str
    jpeg_quality: int


class WebcamConfig(BaseModel):
    """Configuration for webcam settings."""

    camera_index: int
    countdown_seconds: int
    capture_dir: str
    font_scale: float
    font_thickness: int
    display_time_ms: int


class FaceConfig(BaseModel):
    """Configuration for face processing."""

    similarity_threshold: float
    detection_model: str
    encoding_model: str
    image: ImageConfig
    webcam: WebcamConfig


class PathsConfig(BaseModel):
    """Configuration for file paths."""

    uploads: str
    models: str


class AppConfig(BaseModel):
    """Application configuration."""

    logging: LoggingConfig
    face: FaceConfig
    paths: PathsConfig


# Load and validate configuration
try:
    raw_config = load_config("face_service")
    config = AppConfig.parse_obj(raw_config)
except ValidationError as e:
    msg = f"Configuration validation error: {e}"
    raise RuntimeError(msg) from e  # B904: use raise ... from e


# Set up unified logging (uses default configs.toml from project_root/config/)
setup_logging()


def _raise_file_not_found(message: str) -> None:
    """Raise FileNotFoundError."""
    raise FileNotFoundError(message)


def _raise_runtime_error(message: str) -> None:
    """Raise RuntimeError."""
    raise RuntimeError(message)


class FaceService:
    """Service for face detection, extraction, comparison, and webcam capture."""

    def __init__(self) -> None:
        """Initialize FaceService with configuration."""
        face_config = config.face
        self.similarity_threshold = face_config.similarity_threshold
        self.detection_model = face_config.detection_model
        self.encoding_model = face_config.encoding_model
        self.image_config = face_config.image
        self.webcam_config = face_config.webcam
        self.path_config = config.paths

    def extract_face(self, image_path: str) -> dict[str, Any] | None:
        """Extract the face from an image and return its details.

        Args:
            image_path (str): Path to the image file.

        Returns:
            Optional[Dict[str, Any]]: Dictionary containing face encoding,
            face location, base64-encoded face image, and mime type,
            or None if no face is detected.

        """
        try:
            absolute_path = (
                Path(image_path)
                if Path(image_path).is_absolute()
                else get_project_root() / image_path
            )
            if not absolute_path.exists():
                msg = f"Face image not found: {absolute_path}"
                _raise_file_not_found(msg)
            image = face_recognition.load_image_file(absolute_path)
            face_locations = face_recognition.face_locations(
                image, model=self.detection_model,
            )
            if not face_locations:
                logger.warning(f"No faces detected in {image_path}")
                return None
            top, right, bottom, left = face_locations[0]
            face_image = image[top:bottom, left:right]
            pil_image = Image.fromarray(face_image)
            buffered = io.BytesIO()
            if self.image_config.output_format.upper() == "JPEG":
                pil_image.save(
                    buffered,
                    format=self.image_config.output_format,
                    quality=self.image_config.jpeg_quality,
                )
            else:
                pil_image.save(buffered, format=self.image_config.output_format)
            img_str = base64.b64encode(buffered.getvalue()).decode("utf-8")
            face_encoding = face_recognition.face_encodings(
                image,
                known_face_locations=[face_locations[0]],
                model=self.encoding_model,
            )[0]
            logger.debug(
                "Extracted face from %s with encoding length %s",
                image_path,
                len(face_encoding),
            )
            return {
                "face_encoding": face_encoding.tolist(),
                "face_location": face_locations[0],
                "face_image": img_str,
                "mime_type": f"image/{self.image_config.output_format.lower()}",
            }
        except Exception as error:  # noqa: BLE001
            logger.error(
                "Face processing error in "
                "%s: %s", image_path, str(error), exc_info=True,
            )
            return {"error": str(error)}

    def compare_faces(
        self, known_enc: list[float], unknown_enc: list[float],
    ) -> dict[str, Any]:
        """Compare two face encodings and return the similarity and match result.

        Args:
            known_enc (List[float]): Known face encoding.
            unknown_enc (List[float]): Unknown face encoding.

        Returns:
            Dict[str, Any]: Dictionary containing similarity percentage and
            match boolean.

        """
        try:
            known_array = np.array(known_enc)
            unknown_array = np.array(unknown_enc)
            face_distance = face_recognition.face_distance(
                [known_array], unknown_array,
            )[0]
            similarity = (1.0 - face_distance) * 100
<<<<<<< HEAD
<<<<<<< HEAD


=======
            logger.info(f"Compared faces with similarity {similarity:.2f}%")
>>>>>>> develop
=======
            logger.info("Compared faces with similarity %.2f%%", similarity)
>>>>>>> aba8913c
            return {
                "similarity": round(float(similarity), 2),
                "match": bool(similarity >= self.similarity_threshold),
            }
        except Exception as error:  # noqa: BLE001
            logger.error("Comparison Error: %s", str(error), exc_info=True)
            return {"error": str(error)}

    def capture_and_compare(self, session_id: str, sessions: dict) -> dict[str, Any]:
        """Capture an image from the webcam, extract the face, and compare
        with a known face.

        Args:
            session_id (str): Session identifier.
            sessions (dict): Dictionary containing session data.

        Returns:
            Dict[str, Any]: Dictionary with similarity, match result,
            id face image, and webcam image path.

        """
        try:
            cap = cv2.VideoCapture(self.webcam_config.camera_index)
            if not cap.isOpened():
                msg = "Could not open webcam"
                _raise_runtime_error(msg)
            font = cv2.FONT_HERSHEY_SIMPLEX
            font_scale = self.webcam_config.font_scale
            font_thickness = self.webcam_config.font_thickness
            display_time = self.webcam_config.display_time_ms
            start_time = time.time()
            while (time.time() - start_time) < self.webcam_config.countdown_seconds:
                ret, frame = cap.read()
                if not ret:
                    msg = "Could not capture frame"
                    _raise_runtime_error(msg)
                remaining = (
                    self.webcam_config.countdown_seconds - int(time.time() - start_time)
                )
                cv2.putText(
                    frame,
                    f"Capturing in {remaining}...",
                    (50, 50),
                    font,
                    font_scale,
                    (0, 0, 255),
                    font_thickness,
                )
                cv2.imshow("Webcam", frame)
                cv2.waitKey(display_time)
            ret, frame = cap.read()
            if not ret:
                msg = "Could not capture final frame"
                _raise_runtime_error(msg)
            capture_dir = get_project_root() / self.webcam_config.capture_dir
            capture_dir.mkdir(parents=True, exist_ok=True)
            timestamp = int(time.time())
            image_path = capture_dir / f"capture_{timestamp}.jpg"
            cv2.imwrite(str(image_path), frame)
            cv2.putText(
                frame,
                "Captured!",
                (50, 50),
                font,
                font_scale,
                (0, 255, 0),
                font_thickness,
            )
            cv2.imshow("Webcam", frame)
            cv2.waitKey(display_time)
            cap.release()
            cv2.destroyAllWindows()
            logger.info("Webcam image captured at %s", image_path)
            webcam_face = self.extract_face(str(image_path))
            if webcam_face is None or "face_encoding" not in webcam_face:
                logger.error("No face detected in the webcam image")
                return {
                    "similarity": 0.0,
                    "match": False,
                    "id_face_image":
                    sessions[session_id]["data"]["id"]["face"]["face_image"],
                    "webcam_image_path": str(image_path),
                    "error": "No face detected in the webcam image",
                }
            id_face = sessions[session_id]["data"]["id"]["face"]
            comparison = self.compare_faces(
                id_face["face_encoding"], webcam_face["face_encoding"],
            )
            logger.success(
                "Face comparison completed: match=%s", comparison.get("match"),
            )
            return {
                "similarity": comparison.get("similarity"),
                "match": comparison.get("match"),
                "id_face_image": id_face["face_image"],
                "webcam_image_path": str(image_path),
            }
        except Exception as error:
            logger.error("Webcam capture failed: %s", str(error), exc_info=True)
            if "cap" in locals():
                cap.release()
            cv2.destroyAllWindows()
            raise  # Use bare raise per TRY201


if __name__ == "__main__":
    face_service = FaceService()
    face_service.capture_and_compare(
        "test_session",
        {
            "test_session": {
                "data": {"id": {"face": {"face_encoding": [], "face_image": ""}}},
            },
        },
    )<|MERGE_RESOLUTION|>--- conflicted
+++ resolved
@@ -198,16 +198,7 @@
                 [known_array], unknown_array,
             )[0]
             similarity = (1.0 - face_distance) * 100
-<<<<<<< HEAD
-<<<<<<< HEAD
-
-
-=======
-            logger.info(f"Compared faces with similarity {similarity:.2f}%")
->>>>>>> develop
-=======
             logger.info("Compared faces with similarity %.2f%%", similarity)
->>>>>>> aba8913c
             return {
                 "similarity": round(float(similarity), 2),
                 "match": bool(similarity >= self.similarity_threshold),
