--- conflicted
+++ resolved
@@ -841,8 +841,6 @@
 ]
 
 [[package]]
-<<<<<<< HEAD
-=======
 name = "ghp-import"
 version = "2.1.0"
 source = { registry = "https://pypi.org/simple" }
@@ -855,7 +853,6 @@
 ]
 
 [[package]]
->>>>>>> aba8913c
 name = "gitdb"
 version = "4.0.12"
 source = { registry = "https://pypi.org/simple" }
@@ -1065,8 +1062,6 @@
 ]
 
 [[package]]
-<<<<<<< HEAD
-=======
 name = "jsbeautifier"
 version = "1.15.4"
 source = { registry = "https://pypi.org/simple" }
@@ -1080,7 +1075,6 @@
 ]
 
 [[package]]
->>>>>>> aba8913c
 name = "jsonschema"
 version = "4.23.0"
 source = { registry = "https://pypi.org/simple" }
@@ -1722,10 +1716,7 @@
     { name = "pymupdf" },
     { name = "python-magic" },
     { name = "python-multipart" },
-<<<<<<< HEAD
-=======
     { name = "ruff" },
->>>>>>> aba8913c
     { name = "streamlit" },
     { name = "torch", version = "2.6.0", source = { registry = "https://download.pytorch.org/whl/cpu" }, marker = "sys_platform == 'darwin'" },
     { name = "torch", version = "2.6.0+cpu", source = { registry = "https://download.pytorch.org/whl/cpu" }, marker = "sys_platform != 'darwin'" },
@@ -1753,10 +1744,7 @@
     { name = "pymupdf", specifier = ">=1.25.3" },
     { name = "python-magic", specifier = ">=0.4.27" },
     { name = "python-multipart", specifier = ">=0.0.20" },
-<<<<<<< HEAD
-=======
     { name = "ruff", specifier = ">=0.11.0" },
->>>>>>> aba8913c
     { name = "streamlit", specifier = ">=1.43.2" },
     { name = "torch", specifier = ">=2.6.0", index = "https://download.pytorch.org/whl/cpu" },
     { name = "torchvision", specifier = ">=0.21.0", index = "https://download.pytorch.org/whl/cpu" },
@@ -1963,8 +1951,6 @@
 ]
 
 [[package]]
-<<<<<<< HEAD
-=======
 name = "paginate"
 version = "0.5.7"
 source = { registry = "https://pypi.org/simple" }
@@ -1974,7 +1960,6 @@
 ]
 
 [[package]]
->>>>>>> aba8913c
 name = "pandas"
 version = "2.2.3"
 source = { registry = "https://pypi.org/simple" }
@@ -2652,8 +2637,6 @@
 ]
 
 [[package]]
-<<<<<<< HEAD
-=======
 name = "ruff"
 version = "0.11.0"
 source = { registry = "https://pypi.org/simple" }
@@ -2679,7 +2662,6 @@
 ]
 
 [[package]]
->>>>>>> aba8913c
 name = "schema"
 version = "0.7.7"
 source = { registry = "https://pypi.org/simple" }
@@ -3120,15 +3102,12 @@
 source = { registry = "https://pypi.org/simple" }
 sdist = { url = "https://files.pythonhosted.org/packages/db/7d/7f3d619e951c88ed75c6037b246ddcf2d322812ee8ea189be89511721d54/watchdog-6.0.0.tar.gz", hash = "sha256:9ddf7c82fda3ae8e24decda1338ede66e1c99883db93711d8fb941eaa2d8c282", size = 131220 }
 wheels = [
-<<<<<<< HEAD
-=======
     { url = "https://files.pythonhosted.org/packages/39/ea/3930d07dafc9e286ed356a679aa02d777c06e9bfd1164fa7c19c288a5483/watchdog-6.0.0-cp312-cp312-macosx_10_13_universal2.whl", hash = "sha256:bdd4e6f14b8b18c334febb9c4425a878a2ac20efd1e0b231978e7b150f92a948", size = 96471 },
     { url = "https://files.pythonhosted.org/packages/12/87/48361531f70b1f87928b045df868a9fd4e253d9ae087fa4cf3f7113be363/watchdog-6.0.0-cp312-cp312-macosx_10_13_x86_64.whl", hash = "sha256:c7c15dda13c4eb00d6fb6fc508b3c0ed88b9d5d374056b239c4ad1611125c860", size = 88449 },
     { url = "https://files.pythonhosted.org/packages/5b/7e/8f322f5e600812e6f9a31b75d242631068ca8f4ef0582dd3ae6e72daecc8/watchdog-6.0.0-cp312-cp312-macosx_11_0_arm64.whl", hash = "sha256:6f10cb2d5902447c7d0da897e2c6768bca89174d0c6e1e30abec5421af97a5b0", size = 89054 },
     { url = "https://files.pythonhosted.org/packages/68/98/b0345cabdce2041a01293ba483333582891a3bd5769b08eceb0d406056ef/watchdog-6.0.0-cp313-cp313-macosx_10_13_universal2.whl", hash = "sha256:490ab2ef84f11129844c23fb14ecf30ef3d8a6abafd3754a6f75ca1e6654136c", size = 96480 },
     { url = "https://files.pythonhosted.org/packages/85/83/cdf13902c626b28eedef7ec4f10745c52aad8a8fe7eb04ed7b1f111ca20e/watchdog-6.0.0-cp313-cp313-macosx_10_13_x86_64.whl", hash = "sha256:76aae96b00ae814b181bb25b1b98076d5fc84e8a53cd8885a318b42b6d3a5134", size = 88451 },
     { url = "https://files.pythonhosted.org/packages/fe/c4/225c87bae08c8b9ec99030cd48ae9c4eca050a59bf5c2255853e18c87b50/watchdog-6.0.0-cp313-cp313-macosx_11_0_arm64.whl", hash = "sha256:a175f755fc2279e0b7312c0035d52e27211a5bc39719dd529625b1930917345b", size = 89057 },
->>>>>>> aba8913c
     { url = "https://files.pythonhosted.org/packages/a9/c7/ca4bf3e518cb57a686b2feb4f55a1892fd9a3dd13f470fca14e00f80ea36/watchdog-6.0.0-py3-none-manylinux2014_aarch64.whl", hash = "sha256:7607498efa04a3542ae3e05e64da8202e58159aa1fa4acddf7678d34a35d4f13", size = 79079 },
     { url = "https://files.pythonhosted.org/packages/5c/51/d46dc9332f9a647593c947b4b88e2381c8dfc0942d15b8edc0310fa4abb1/watchdog-6.0.0-py3-none-manylinux2014_armv7l.whl", hash = "sha256:9041567ee8953024c83343288ccc458fd0a2d811d6a0fd68c4c22609e3490379", size = 79078 },
     { url = "https://files.pythonhosted.org/packages/d4/57/04edbf5e169cd318d5f07b4766fee38e825d64b6913ca157ca32d1a42267/watchdog-6.0.0-py3-none-manylinux2014_i686.whl", hash = "sha256:82dc3e3143c7e38ec49d61af98d6558288c415eac98486a5c581726e0737c00e", size = 79076 },
