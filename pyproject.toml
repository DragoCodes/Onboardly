--- conflicted
+++ resolved
@@ -22,10 +22,7 @@
     "pymupdf>=1.25.3",
     "python-magic>=0.4.27",
     "python-multipart>=0.0.20",
-<<<<<<< HEAD
-=======
     "ruff>=0.11.0",
->>>>>>> aba8913c
     "streamlit>=1.43.2",
     "torch>=2.6.0",
     "torchvision>=0.21.0",
